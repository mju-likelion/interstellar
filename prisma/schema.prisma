// This is your Prisma schema file,
// learn more about it in the docs: https://pris.ly/d/prisma-schema

generator client {
  provider = "prisma-client-js"
}

datasource db {
  provider          = "postgresql"
  url               = env("DATABASE_URL")
  directUrl         = env("DIRECT_URL")
  shadowDatabaseUrl = env("SHADOW_DATABASE_URL")
}

// 여기에 모델들 정의하시면 됩니다.

// 정의 완료 후 'yarn prisma migrate dev' 명령 입력하셔서 migrate 진행하시면 됩니다.
model Room {
  code      String   @id
  dates     String
  dateOnly  Boolean
  startTime String?
  endTime   String?
  users     User[]
  createdAt DateTime @default(now())
  updatedAt DateTime @updatedAt
}

model User {
  id          String   @id @default(uuid())
  username    String   @unique
  password    String
<<<<<<< HEAD
  enableTimes String[]
  room        Room   @relation(fields: [roomId], references: [code])
=======
  enableTimes String
  room        Room     @relation(fields: [roomId], references: [code])
>>>>>>> d33d9e06
  roomId      String
  createdAt   DateTime @default(now())
  updatedAt   DateTime @updatedAt
}

// 위의 코드에서 Room 모델에서 users 필드가 추가되었으며, User 모델에서는 room 필드를 옵셔널한 관계로 수정하였습니다.<|MERGE_RESOLUTION|>--- conflicted
+++ resolved
@@ -30,13 +30,8 @@
   id          String   @id @default(uuid())
   username    String   @unique
   password    String
-<<<<<<< HEAD
   enableTimes String[]
   room        Room   @relation(fields: [roomId], references: [code])
-=======
-  enableTimes String
-  room        Room     @relation(fields: [roomId], references: [code])
->>>>>>> d33d9e06
   roomId      String
   createdAt   DateTime @default(now())
   updatedAt   DateTime @updatedAt
